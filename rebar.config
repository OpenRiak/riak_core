--- conflicted
+++ resolved
@@ -13,11 +13,6 @@
   {riak_sysmon, ".*", {git, "git://github.com/basho/riak_sysmon", {branch, "develop"}}},
   {folsom, ".*", {git, "git://github.com/basho/folsom.git", {tag, "0.7.4p3"}}},
   {ranch, "0.4.0-p1", {git, "git://github.com/basho/ranch.git", {tag, "0.4.0-p1"}}},
-<<<<<<< HEAD
-  {pbkdf2, ".*", {git, "git://github.com/basho/erlang-pbkdf2", {branch, "adt-cleanups"}}}
-]}.
-=======
-  {eleveldb, ".*", {git, "git://github.com/basho/eleveldb.git",
-                         "master"}}
-       ]}.
->>>>>>> e5b3a41a
+  {pbkdf2, ".*", {git, "git://github.com/basho/erlang-pbkdf2", {branch, "adt-cleanups"}}},
+  {eleveldb, ".*", {git, "git://github.com/basho/eleveldb.git", "master"}}
+]}.