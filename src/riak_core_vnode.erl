--- conflicted
+++ resolved
@@ -982,7 +982,6 @@
 stop_manager_event_timer(#state{manager_event_timer=T}) ->
     gen_fsm:cancel_timer(T).
 
-<<<<<<< HEAD
 is_request_forwardable(#riak_core_fold_req_v2{forwardable=false}) ->
     false;
 is_request_forwardable(_) ->
@@ -992,7 +991,7 @@
     %%          care must be taken when adding #riak_core_fold_req_v3 and
     %%          v4 and v27 as well as any other vnode request type.
     true.
-=======
+
 mod_set_forwarding(Forward, State=#state{mod=Mod, modstate=ModState}) ->
     case lists:member({set_vnode_forwarding, 2}, Mod:module_info(exports)) of
         true ->
@@ -1001,7 +1000,6 @@
         false ->
             State
     end.
->>>>>>> 5c812ff1
 
 %% ===================================================================
 %% Test API
