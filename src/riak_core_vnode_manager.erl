%% -------------------------------------------------------------------
%%
%% riak_core: Core Riak Application
%%
%% Copyright (c) 2007-2012 Basho Technologies, Inc.  All Rights Reserved.
%%
%% This file is provided to you under the Apache License,
%% Version 2.0 (the "License"); you may not use this file
%% except in compliance with the License.  You may obtain
%% a copy of the License at
%%
%%   http://www.apache.org/licenses/LICENSE-2.0
%%
%% Unless required by applicable law or agreed to in writing,
%% software distributed under the License is distributed on an
%% "AS IS" BASIS, WITHOUT WARRANTIES OR CONDITIONS OF ANY
%% KIND, either express or implied.  See the License for the
%% specific language governing permissions and limitations
%% under the License.
%%
%% -------------------------------------------------------------------

-module(riak_core_vnode_manager).

-behaviour(gen_server).

-export([start_link/0, stop/0]).
-export([init/1, handle_call/3, handle_cast/2, handle_info/2,
         terminate/2, code_change/3]).
-export([all_vnodes/0, all_vnodes/1, all_vnodes_status/0, ring_changed/1,
         force_handoffs/0, repair/3, repair_status/1, xfer_complete/2,
         kill_repairs/1]).
-export([all_index_pid/1, get_vnode_pid/2, start_vnode/2,
         unregister_vnode/2, unregister_vnode/3, vnode_event/4]).
%% Field debugging
-export([get_tab/0]).

-ifdef(TEST).
-include_lib("eunit/include/eunit.hrl").
-endif.

-record(idxrec, {key, idx, mod, pid, monref}).

-record(xfer_status, {
          status                :: pending | complete,
          mod_src_target        :: {module(), index(), index()}
         }).
-type xfer_status() :: #xfer_status{}.

-record(repair,
        {
          mod_partition         :: mod_partition(),
          filter_mod_fun        :: {module(), atom()},
          minus_one_xfer        :: xfer_status(),
          plus_one_xfer         :: xfer_status(),
          pairs                 :: [{index(), node()}]
        }).
-type repair() :: #repair{}.
-type repairs() :: [repair()].

-record(state, {idxtab,
                forwarding :: [{{module(), integer()}, term()}],
                handoff :: [{{module(), integer()}, term()}],
                known_modules :: [term()],
                never_started :: [{integer(), term()}],
                vnode_start_tokens :: integer(),
                repairs :: repairs()
               }).

-include("riak_core_handoff.hrl").
-include("riak_core_vnode.hrl").
-define(XFER_EQ(A, ModSrcTgt), A#xfer_status.mod_src_target == ModSrcTgt).
-define(XFER_COMPLETE(X), X#xfer_status.status == complete).
-define(DEFAULT_OWNERSHIP_TRIGGER, 8).
-define(ETS, ets_vnode_mgr).
-define(DEFAULT_VNODE_ROLLING_START, 16).

%% ===================================================================
%% Public API
%% ===================================================================

start_link() ->
    gen_server:start_link({local, ?MODULE}, ?MODULE, [], []).

stop() ->
    gen_server:cast(?MODULE, stop).

all_vnodes_status() ->
    gen_server:call(?MODULE, all_vnodes_status).

%% @doc Repair the given `ModPartition' pair for `Service' using the
%%      given `FilterModFun' to filter keys.
-spec repair(atom(), {module(), partition()}, {module(), atom()}) ->
                    {ok, Pairs::[{partition(), node()}]} |
                    {down, Down::[{partition(), node()}]} |
                    ownership_change_in_progress.
repair(Service, {_Module, Partition}=ModPartition, FilterModFun) ->
    %% Fwd the request to the partition owner to guarantee that there
    %% is only one request per partition.
    {ok, Ring} = riak_core_ring_manager:get_my_ring(),
    Owner = riak_core_ring:index_owner(Ring, Partition),
    Msg = {repair, Service, ModPartition, FilterModFun},
    gen_server:call({?MODULE, Owner}, Msg).

%% @doc Get the status of the repair process for a given `ModPartition'.
-spec repair_status(mod_partition()) -> in_progress | not_found.
repair_status({_Module, Partition}=ModPartition) ->
    {ok, Ring} = riak_core_ring_manager:get_my_ring(),
    Owner = riak_core_ring:index_owner(Ring, Partition),
    gen_server:call({?MODULE, Owner}, {repair_status, ModPartition}).

%% TODO: make cast with retry on handoff sender side and handshake?
%%
%% TODO: second arg has specific form but maybe make proplist?
-spec xfer_complete(node(), tuple()) -> ok.
xfer_complete(Origin, Xfer) ->
    gen_server:call({?MODULE, Origin}, {xfer_complete, Xfer}).

kill_repairs(Reason) ->
    gen_server:cast(?MODULE, {kill_repairs, Reason}).

ring_changed(_TaintedRing) ->
    %% The ring passed into ring events is the locally modified tainted ring.
    %% Since the vnode manager uses operations that cannot work on the
    %% tainted ring, we must retreive the raw ring directly.
    {ok, Ring} = riak_core_ring_manager:get_raw_ring(),
    gen_server:cast(?MODULE, {ring_changed, Ring}).

%% @doc Provided for support/debug purposes. Forces all running vnodes to start
%%      handoff. Limited by handoff_concurrency setting and therefore may need
%%      to be called multiple times to force all handoffs to complete.
force_handoffs() ->
    gen_server:cast(?MODULE, force_handoffs).

unregister_vnode(Index, VNodeMod) ->
    unregister_vnode(Index, self(), VNodeMod).

unregister_vnode(Index, Pid, VNodeMod) ->
    gen_server:cast(?MODULE, {unregister, Index, VNodeMod, Pid}).

start_vnode(Index, VNodeMod) ->
    gen_server:cast(?MODULE, {Index, VNodeMod, start_vnode}).

vnode_event(Mod, Idx, Pid, Event) ->
    gen_server:cast(?MODULE, {vnode_event, Mod, Idx, Pid, Event}).

get_tab() ->
    gen_server:call(?MODULE, get_tab, infinity).

get_vnode_pid(Index, VNodeMod) ->
    gen_server:call(?MODULE, {Index, VNodeMod, get_vnode}, infinity).

%% ===================================================================
%% ETS-based API: try to determine response by reading protected ETS
%%                table, falling back to a vnode manager call if
%%                ETS table is missing.
%% ===================================================================

all_vnodes() ->
    case get_all_vnodes() of
        [] ->
            %% ETS error could produce empty list, call manager to be sure.
            gen_server:call(?MODULE, all_vnodes);
        Result ->
            Result
    end.

all_vnodes(Mod) ->
    case get_all_vnodes(Mod) of
        [] ->
            %% ETS error could produce empty list, call manager to be sure.
            gen_server:call(?MODULE, {all_vnodes, Mod});
        Result ->
            Result
    end.

all_index_pid(VNodeMod) ->
    case get_all_index_pid(VNodeMod, ets_error) of
        ets_error ->
            gen_server:call(?MODULE, {all_index_pid, VNodeMod}, infinity);
        Result ->
            Result
    end.

%% ===================================================================
%% Protected ETS Accessors
%% ===================================================================

get_all_index_pid(Mod, Default) ->
    try
        [list_to_tuple(L)
         || L <- ets:match(?ETS, {idxrec, '_', '$1', Mod, '$2', '_'})]
    catch
        _:_ ->
            Default
    end.

get_all_vnodes() ->
    Mods = [Mod || {_App, Mod} <- riak_core:vnode_modules()],
    get_all_vnodes(Mods).

get_all_vnodes(Mods) when is_list(Mods) ->
    lists:flatmap(fun(Mod) -> get_all_vnodes(Mod) end, Mods);
get_all_vnodes(Mod) ->
    IdxPids = get_all_index_pid(Mod, []),
    [{Mod, Idx, Pid} || {Idx, Pid} <- IdxPids].

%% ===================================================================
%% gen_server behaviour
%% ===================================================================

%% @private
init(_State) ->
    {ok, Ring} = riak_core_ring_manager:get_raw_ring(),
    Mods = [Mod || {_, Mod} <- riak_core:vnode_modules()],
    State = #state{forwarding=[], handoff=[],
                   known_modules=[], never_started=[], vnode_start_tokens=0,
                   repairs=[]},
    State2 = find_vnodes(State),
    AllVNodes = get_all_vnodes(Mods),
    State3 = update_forwarding(AllVNodes, Mods, Ring, State2),
    State4 = update_handoff(AllVNodes, Ring, State3),
    schedule_management_timer(),
    {ok, State4}.

%% @private
find_vnodes(State) ->
    %% Get the current list of vnodes running in the supervisor. We use this
    %% to rebuild our ETS table for routing messages to the appropriate
    %% vnode.
    VnodePids = [Pid || {_, Pid, worker, _}
                            <- supervisor:which_children(riak_core_vnode_sup),
                        is_pid(Pid) andalso is_process_alive(Pid)],
    IdxTable = ets:new(?ETS, [{keypos, 2}, named_table, protected]),

    %% If the vnode manager is being restarted, scan the existing
    %% vnode children and work out which module and index they are
    %% responsible for.  During startup it is possible that these
    %% vnodes may be shutting down as we check them if there are
    %% several types of vnodes active.
    PidIdxs = lists:flatten(
                [try
                     [{Pid, riak_core_vnode:get_mod_index(Pid)}]
                 catch
                     _:_Err ->
                         []
                 end || Pid <- VnodePids]),

    %% Populate the ETS table with processes running this VNodeMod (filtered
    %% in the list comprehension)
    F = fun(Pid, Idx, Mod) ->
                Mref = erlang:monitor(process, Pid),
                #idxrec { key = {Idx,Mod}, idx = Idx, mod = Mod, pid = Pid,
                          monref = Mref }
        end,
    IdxRecs = [F(Pid, Idx, Mod) || {Pid, {Mod, Idx}} <- PidIdxs],
    true = ets:insert_new(IdxTable, IdxRecs),
    State#state{idxtab=IdxTable}.

%% @private
handle_call(all_vnodes_status, _From, State) ->
    Reply = get_all_vnodes_status(State),
    {reply, Reply, State};
handle_call(all_vnodes, _From, State) ->
    Reply = get_all_vnodes(),
    {reply, Reply, State};
handle_call({all_vnodes, Mod}, _From, State) ->
    Reply = get_all_vnodes(Mod),
    {reply, Reply, State};
handle_call({all_index_pid, Mod}, _From, State) ->
    Reply = get_all_index_pid(Mod, []),
    {reply, Reply, State};
handle_call({Partition, Mod, get_vnode}, _From, State) ->
    Pid = get_vnode(Partition, Mod, State),
    {reply, {ok, Pid}, State};
handle_call(get_tab, _From, State) ->
    {reply, ets:tab2list(State#state.idxtab), State};

handle_call({repair, Service, {Mod,Partition}=ModPartition, FilterModFun},
            _From, #state{repairs=Repairs}=State) ->

    case get_repair(ModPartition, Repairs) of
        none ->
            {ok, Ring} = riak_core_ring_manager:get_my_ring(),
            Pairs = repair_pairs(Ring, Partition),
            UpNodes = riak_core_node_watcher:nodes(Service),

            case riak_core_ring:pending_changes(Ring) of
                    [] ->
                        case check_up(Pairs, UpNodes) of
                            true ->
                                {MOP,_} = MinusOne = get_minus_one(Pairs),
                                {POP,_} = PlusOne = get_plus_one(Pairs),
                                riak_core_handoff_manager:xfer(MinusOne,
                                                               ModPartition,
                                                               FilterModFun),
                                riak_core_handoff_manager:xfer(PlusOne,
                                                               ModPartition,
                                                               FilterModFun),
                                MOXStatus = #xfer_status{status=pending,
                                                         mod_src_target={Mod, MOP, Partition}},
                                POXStatus = #xfer_status{status=pending,
                                                         mod_src_target={Mod, POP, Partition}},

                                Repair = #repair{mod_partition=ModPartition,
                                                 filter_mod_fun=FilterModFun,
                                                 pairs=Pairs,
                                                 minus_one_xfer=MOXStatus,
                                                 plus_one_xfer=POXStatus},
                                Repairs2 = Repairs ++ [Repair],
                                State2 = State#state{repairs=Repairs2},
                                lager:debug("add repair ~p", [ModPartition]),
                                {reply, {ok, Pairs}, State2};
                            {false, Down} ->
                                {reply, {down, Down}, State}
                        end;
                    _ ->
                        {reply, ownership_change_in_progress, State}
                end;
        Repair ->
            Pairs = Repair#repair.pairs,
            {reply, {ok, Pairs}, State}
    end;

handle_call({repair_status, ModPartition}, _From, State) ->
    Repairs = State#state.repairs,
    case get_repair(ModPartition, Repairs) of
        none -> {reply, not_found, State};
        #repair{} -> {reply, in_progress, State}
    end;

%% NOTE: The `xfer_complete' logic assumes two things:
%%
%%       1. The `xfer_complete' msg will always be sent to the owner
%%       of the partition under repair (also called the "target").
%%
%%       2. The target partition is always a local, primary partition.
handle_call({xfer_complete, ModSrcTgt}, _From, State) ->
    Repairs = State#state.repairs,
    {Mod, _, Partition} = ModSrcTgt,
    ModPartition = {Mod, Partition},
    case get_repair(ModPartition, Repairs) of
        none ->
            lager:error("Received xfer_complete for non-existing repair: ~p",
                        [ModPartition]),
            {reply, ok, State};
        #repair{minus_one_xfer=MOX, plus_one_xfer=POX}=R ->
            R2 = if ?XFER_EQ(MOX, ModSrcTgt) ->
                         MOX2 = MOX#xfer_status{status=complete},
                         R#repair{minus_one_xfer=MOX2};
                    ?XFER_EQ(POX, ModSrcTgt) ->
                         POX2 = POX#xfer_status{status=complete},
                         R#repair{plus_one_xfer=POX2};
                    true ->
                         lager:error("Received xfer_complete for "
                                     "non-existing xfer: ~p", [ModSrcTgt])
                 end,

            case {?XFER_COMPLETE(R2#repair.minus_one_xfer),
                  ?XFER_COMPLETE(R2#repair.plus_one_xfer)} of
                {true, true} ->
                    {reply, ok, State#state{repairs=remove_repair(R2, Repairs)}};
                _ ->
                    {reply, ok, State#state{repairs=replace_repair(R2, Repairs)}}
            end
    end;

handle_call(_, _From, State) ->
    {reply, ok, State}.

%% @private
handle_cast({Partition, Mod, start_vnode}, State) ->
    get_vnode(Partition, Mod, State),
    {noreply, State};
handle_cast({unregister, Index, Mod, Pid}, #state{idxtab=T} = State) ->
    %% Update forwarding state to ensure vnode is not restarted in
    %% incorrect forwarding state if next request arrives before next
    %% ring event.
    {ok, Ring} = riak_core_ring_manager:get_my_ring(),
    State2 = update_forwarding({Mod, Index}, Ring, State),
    ets:match_delete(T, {idxrec, {Index, Mod}, Index, Mod, Pid, '_'}),
    riak_core_vnode_proxy:unregister_vnode(Mod, Index, Pid),
    {noreply, State2};
handle_cast({vnode_event, Mod, Idx, Pid, Event}, State) ->
    handle_vnode_event(Event, Mod, Idx, Pid, State);
handle_cast(force_handoffs, State) ->
    AllVNodes = get_all_vnodes(),
    {ok, Ring} = riak_core_ring_manager:get_raw_ring(),
    State2 = update_handoff(AllVNodes, Ring, State),

    [maybe_trigger_handoff(Mod, Idx, Pid, State2)
     || {Mod, Idx, Pid} <- AllVNodes],

    {noreply, State2};
handle_cast({ring_changed, Ring}, State) ->
    %% Update vnode forwarding state
    AllVNodes = get_all_vnodes(),
    Mods = [Mod || {_, Mod} <- riak_core:vnode_modules()],
    State2 = update_forwarding(AllVNodes, Mods, Ring, State),

    %% Update handoff state
    State3 = update_handoff(AllVNodes, Ring, State2),

    %% Trigger ownership transfers.
    Transfers = riak_core_ring:pending_changes(Ring),
    trigger_ownership_handoff(Transfers, Mods, State3),

    {noreply, State3};

handle_cast(maybe_start_vnodes, State) ->
    {ok, Ring} = riak_core_ring_manager:get_raw_ring(),
    State2 = maybe_start_vnodes(Ring, State),
    {noreply, State2};

handle_cast({kill_repairs, Reason}, State) ->
    lager:warning("Killing all repairs: ~p", [Reason]),
    kill_repairs(State#state.repairs, Reason),
    {noreply, State#state{repairs=[]}};

handle_cast(_, State) ->
    {noreply, State}.

handle_info(management_tick, State) ->
    schedule_management_timer(),
    {ok, Ring} = riak_core_ring_manager:get_raw_ring(),
    Mods = [Mod || {_, Mod} <- riak_core:vnode_modules()],
    AllVNodes = get_all_vnodes(Mods),
    State2 = update_handoff(AllVNodes, Ring, State),
    Transfers = riak_core_ring:pending_changes(Ring),

    %% Kill/cancel any repairs during ownership changes
    State3 =
        case Transfers of
            [] ->
                State2;
            _ ->
                Repairs = State#state.repairs,
                kill_repairs(Repairs, ownership_change),
                trigger_ownership_handoff(Transfers, Mods, State2),
                State2#state{repairs=[]}
        end,

    MaxStart = app_helper:get_env(riak_core, vnode_rolling_start,
                                  ?DEFAULT_VNODE_ROLLING_START),
    State4 = State3#state{vnode_start_tokens=MaxStart},
    State5 = maybe_start_vnodes(Ring, State4),

    Repairs2 = check_repairs(State4#state.repairs),
    {noreply, State5#state{repairs=Repairs2}};

handle_info({'DOWN', MonRef, process, _P, _I}, State) ->
    delmon(MonRef, State),
    {noreply, State}.

%% @private
handle_vnode_event(inactive, Mod, Idx, Pid, State) ->
    maybe_trigger_handoff(Mod, Idx, Pid, State),
    {noreply, State};
handle_vnode_event(handoff_complete, Mod, Idx, Pid, State) ->
    NewHO = orddict:erase({Mod, Idx}, State#state.handoff),
    gen_fsm:send_all_state_event(Pid, finish_handoff),
    {noreply, State#state{handoff=NewHO}};
handle_vnode_event(handoff_error, Mod, Idx, Pid, State) ->
    NewHO = orddict:erase({Mod, Idx}, State#state.handoff),
    gen_fsm:send_all_state_event(Pid, cancel_handoff),
    {noreply, State#state{handoff=NewHO}}.

%% @private
terminate(_Reason, _State) ->
    ok.

%% @private
code_change(_OldVsn, State, _Extra) ->
    {ok, State}.


%% ===================================================================
%% Internal functions
%% ===================================================================

schedule_management_timer() ->
    ManagementTick = app_helper:get_env(riak_core,
                                        vnode_management_timer,
                                        10000),
    erlang:send_after(ManagementTick, ?MODULE, management_tick).

trigger_ownership_handoff(Transfers, Mods, State) ->
    Limit = app_helper:get_env(riak_core,
                               forced_ownership_handoff,
                               ?DEFAULT_OWNERSHIP_TRIGGER),
    Throttle = lists:sublist(Transfers, Limit),
    Awaiting = [{Mod, Idx} || {Idx, Node, _, CMods, S} <- Throttle,
                              Mod <- Mods,
                              S =:= awaiting,
                              Node =:= node(),
                              not lists:member(Mod, CMods)],
    [maybe_trigger_handoff(Mod, Idx, State) || {Mod, Idx} <- Awaiting],
    ok.

%% @private
idx2vnode(Idx, Mod, _State=#state{idxtab=T}) ->
    case ets:lookup(T, {Idx, Mod}) of
        [I] -> I#idxrec.pid;
        []  -> no_match
    end.

%% @private
delmon(MonRef, _State=#state{idxtab=T}) ->
    ets:match_delete(T, {idxrec, '_', '_', '_', '_', MonRef}).

%% @private
add_vnode_rec(I,  _State=#state{idxtab=T}) -> ets:insert(T,I).

%% @private
-spec get_vnode(Idx::integer() | [integer()], Mod::term(), State:: #state{}) ->
          pid() | [pid()].
get_vnode(Idx, Mod, State) when not is_list(Idx) ->
    [Result] = get_vnode([Idx], Mod, State),
    Result;
get_vnode(IdxList, Mod, State) ->
    Initial =
        [case idx2vnode(Idx, Mod, State) of
             no_match -> Idx;
             Pid      -> {Idx, Pid}
         end
        || Idx <- IdxList],
    {NotStarted, Started} = lists:partition(fun erlang:is_integer/1, Initial),
    StartFun =
        fun(Idx) ->
                 ForwardTo = get_forward(Mod, Idx, State),
                 lager:debug("Will start VNode for partition ~p", [Idx]),
                 {ok, Pid} =
                     riak_core_vnode_sup:start_vnode(Mod, Idx, ForwardTo),
                 lager:debug("Started VNode, waiting for initialization to complete ~p, ~p ", [Pid, Idx]),
                 ok = riak_core_vnode:wait_for_init(Pid),
                 lager:debug("VNode initialization ready ~p, ~p", [Pid, Idx]),
                 {Idx, Pid}
        end,
<<<<<<< HEAD
    MaxStart = app_helper:get_env(riak_core, vnode_rolling_start,
                                  ?DEFAULT_VNODE_ROLLING_START),
    Pairs = Started ++ riak_core_util:pmap(StartFun, NotStarted, MaxStart),
    % Return Pids in same order as input
    [begin
         {_, Pid} = lists:keyfind(Idx, 1, Pairs),
=======
    MaxStart = app_helper:get_env(riak_core, vnode_parallel_start,
                                  ?DEFAULT_VNODE_ROLLING_START),
    Pairs = Started ++ riak_core_util:pmap(StartFun, NotStarted, MaxStart),
    % Return Pids in same order as input
    PairsDict = dict:from_list(Pairs),
    [begin
         Pid = dict:fetch(Idx, PairsDict),
>>>>>>> 96d5dc34
         MonRef = erlang:monitor(process, Pid),
         add_vnode_rec(#idxrec{key={Idx,Mod},idx=Idx,mod=Mod,pid=Pid,
                               monref=MonRef}, State),
         Pid
     end || Idx <- IdxList].


get_forward(Mod, Idx, #state{forwarding=Fwd}) ->
    case orddict:find({Mod, Idx}, Fwd) of
        {ok, ForwardTo} ->
            ForwardTo;
        _ ->
            undefined
    end.

check_forward(Ring, Mod, Index) ->
    Node = node(),
    case riak_core_ring:next_owner(Ring, Index, Mod) of
        {Node, NextOwner, complete} ->
            {{Mod, Index}, NextOwner};
        _ ->
            {{Mod, Index}, undefined}
    end.

compute_forwarding(Mods, Ring) ->
    {AllIndices, _} = lists:unzip(riak_core_ring:all_owners(Ring)),
    Forwarding = [check_forward(Ring, Mod, Index) || Index <- AllIndices,
                                                     Mod <- Mods],
    orddict:from_list(Forwarding).

update_forwarding(AllVNodes, Mods, Ring,
                  State=#state{forwarding=Forwarding}) ->
    NewForwarding = compute_forwarding(Mods, Ring),

    %% Inform vnodes that have changed forwarding status
    VNodes = lists:sort([{{Mod, Idx}, Pid} || {Mod, Idx, Pid} <- AllVNodes]),
    Diff = NewForwarding -- Forwarding,
    [change_forward(VNodes, Mod, Idx, ForwardTo)
     || {{Mod, Idx}, ForwardTo} <- Diff],

    State#state{forwarding=NewForwarding}.

update_forwarding({Mod, Idx}, Ring, State=#state{forwarding=Forwarding}) ->
    {_, ForwardTo} = check_forward(Ring, Mod, Idx),
    NewForwarding = orddict:store({Mod, Idx}, ForwardTo, Forwarding),
    State#state{forwarding=NewForwarding}.

change_forward(VNodes, Mod, Idx, ForwardTo) ->
    case orddict:find({Mod, Idx}, VNodes) of
        error ->
            ok;
        {ok, Pid} ->
            riak_core_vnode:set_forwarding(Pid, ForwardTo),
            ok
    end.

update_handoff(AllVNodes, Ring, State) ->
    case riak_core_ring:ring_ready(Ring) of
        false ->
            State;
        true ->
            NewHO = lists:flatten([case should_handoff(Ring, Mod, Idx) of
                                       false ->
                                           [];
                                       {true, TargetNode} ->
                                           [{{Mod, Idx}, TargetNode}]
                                   end || {Mod, Idx, _Pid} <- AllVNodes]),
            State#state{handoff=orddict:from_list(NewHO)}
    end.

should_handoff(Ring, Mod, Idx) ->
    {_, NextOwner, _} = riak_core_ring:next_owner(Ring, Idx),
    Owner = riak_core_ring:index_owner(Ring, Idx),
    Ready = riak_core_ring:ring_ready(Ring),
    case determine_handoff_target(Ready, Owner, NextOwner) of
        undefined ->
            false;
        TargetNode ->
            case app_for_vnode_module(Mod) of
                undefined -> false;
                {ok, App} ->
                    case lists:member(TargetNode, 
                                      riak_core_node_watcher:nodes(App)) of
                        false  -> false;
                        true -> {true, TargetNode}
                    end
            end
    end.

determine_handoff_target(Ready, Owner, NextOwner) ->
    Me = node(),
    TargetNode = case {Ready, Owner, NextOwner} of
                     {_, _, Me} ->
                         Me;
                     {_, Me, undefined} ->
                         Me;
                     {true, Me, _} ->
                         NextOwner;
                     {_, _, undefined} ->
                         Owner;
                     {_, _, _} ->
                         Me
                 end,
    case TargetNode of
        Me ->
            undefined;
        _ ->
            TargetNode
    end.

app_for_vnode_module(Mod) when is_atom(Mod) ->
    case application:get_env(riak_core, vnode_modules) of
        {ok, Mods} ->
            case lists:keysearch(Mod, 2, Mods) of
                {value, {App, Mod}} ->
                    {ok, App};
                false ->
                    undefined
            end;
        undefined -> undefined
    end.

maybe_trigger_handoff(Mod, Idx, State) ->
    Pid = get_vnode(Idx, Mod, State),
    maybe_trigger_handoff(Mod, Idx, Pid, State).

maybe_trigger_handoff(Mod, Idx, Pid, _State=#state{handoff=HO}) ->
    case orddict:find({Mod, Idx}, HO) of
        {ok, TargetNode} ->
            riak_core_vnode:trigger_handoff(Pid, TargetNode),
            ok;
        error ->
            ok
    end.

get_all_vnodes_status(#state{forwarding=Forwarding, handoff=HO}) ->
    {ok, Ring} = riak_core_ring_manager:get_my_ring(),
    Owners = riak_core_ring:all_owners(Ring),
    VNodes = get_all_vnodes(),
    Mods = [Mod || {_App, Mod} <- riak_core:vnode_modules()],

    ThisNode = node(),
    Types = [case Owner of
                 ThisNode ->
                     {{Mod, Idx}, {type, primary}};
                 _ ->
                     {{Mod, Idx}, {type, secondary}}
             end || {Idx, Owner} <- Owners,
                    Mod <- Mods],
    Types2 = lists:keysort(1, Types),
    Pids = [{{Mod, Idx}, {pid, Pid}} || {Mod, Idx, Pid} <- VNodes],
    Pids2 = lists:keysort(1, Pids),
    Forwarding2 = [{MI, {forwarding, Node}} || {MI,Node} <- Forwarding,
                                               Node /= undefined],
    Handoff2 = [{MI, {should_handoff, Node}} || {MI,Node} <- HO],

    MergeFn = fun(_, V1, V2) when is_list(V1) and is_list(V2) ->
                      V1 ++ V2;
                 (_, V1, V2) when is_list(V1) ->
                      V1 ++ [V2];
                 (_, V1, V2) ->
                      [V1, V2]
              end,
    Status = lists:foldl(fun(B, A) ->
                                 orddict:merge(MergeFn, A, B)
                         end, Types2, [Pids2, Forwarding2, Handoff2]),
    Status.

update_never_started(Ring, State) ->
    {Indices, _} = lists:unzip(riak_core_ring:all_owners(Ring)),
    lists:foldl(fun({_App, Mod}, StateAcc) ->
                        case lists:member(Mod, StateAcc#state.known_modules) of
                            false ->
                                update_never_started(Mod, Indices, StateAcc);
                            true ->
                                StateAcc
                        end
                end, State, riak_core:vnode_modules()).

update_never_started(Mod, Indices, State) ->
    IdxPids = get_all_index_pid(Mod, []),
    AlreadyStarted = [Idx || {Idx, _Pid} <- IdxPids],
    NeverStarted = ordsets:subtract(ordsets:from_list(Indices),
                                    ordsets:from_list(AlreadyStarted)),
    NeverStarted2 = [{Idx, Mod} || Idx <- NeverStarted],
    NeverStarted3 = NeverStarted2 ++ State#state.never_started,
    KnownModules = [Mod | State#state.known_modules],
    State#state{known_modules=KnownModules, never_started=NeverStarted3}.

maybe_start_vnodes(Ring, State) ->
    State2 = update_never_started(Ring, State),
    State3 = maybe_start_vnodes(State2),
    State3.

maybe_start_vnodes(State=#state{vnode_start_tokens=Tokens,
                                never_started=NeverStarted}) ->
    case {Tokens, NeverStarted} of
        {0, _} ->
            State;
        {_, []} ->
            State;
        {_, [{Idx, Mod} | NeverStarted2]} ->
            get_vnode(Idx, Mod, State),
            gen_server:cast(?MODULE, maybe_start_vnodes),
            State#state{vnode_start_tokens=Tokens-1,
                        never_started=NeverStarted2}
    end.

-spec check_repairs(repairs()) -> Repairs2::repairs().
check_repairs(Repairs) ->
    Check =
        fun(R=#repair{minus_one_xfer=MOX, plus_one_xfer=POX}, Repairs2) ->
                Pairs = R#repair.pairs,
                MO = get_minus_one(Pairs),
                PO = get_plus_one(Pairs),
                MOX2 = maybe_retry(R, MO, MOX),
                POX2 = maybe_retry(R, PO, POX),

                if ?XFER_COMPLETE(MOX2) andalso ?XFER_COMPLETE(POX2) ->
                        Repairs2;
                   true ->
                        R2 = R#repair{minus_one_xfer=MOX2, plus_one_xfer=POX2},
                        [R2|Repairs2]
                end
        end,
    lists:reverse(lists:foldl(Check, [], Repairs)).

%% TODO: get all this repair, xfer status and Src business figured out.
-spec maybe_retry(repair(), tuple(), xfer_status()) -> Xfer2::xfer_status().
maybe_retry(R, {SrcPartition, _}=Src, Xfer) ->
    case Xfer#xfer_status.status of
        complete ->
            Xfer;
        pending ->
            {Mod, _, Partition} = Xfer#xfer_status.mod_src_target,
            FilterModFun = R#repair.filter_mod_fun,

            riak_core_handoff_manager:xfer(Src, {Mod, Partition}, FilterModFun),
            #xfer_status{status=pending,
                         mod_src_target={Mod, SrcPartition, Partition}}
    end.

%% @private
%%
%% @doc Verify that all nodes are up involved in the repair.
-spec check_up([{non_neg_integer(), node()}], [node()]) ->
                      true | {false, Down::[{non_neg_integer(), node()}]}.
check_up(Pairs, UpNodes) ->
    Down = [Pair || {_Partition, Owner}=Pair <- Pairs,
                    not lists:member(Owner, UpNodes)],
    case Down of
        [] -> true;
        _ -> {false, Down}
    end.

%% @private
%%
%% @doc Get the three `{Partition, Owner}' pairs involved in a repair
%%      operation for the given `Ring' and `Partition'.
-spec repair_pairs(riak_core_ring:riak_core_ring(), non_neg_integer()) ->
                          [{Partition::non_neg_integer(), Owner::node()}].
repair_pairs(Ring, Partition) ->
    Owner = riak_core_ring:index_owner(Ring, Partition),
    CH = riak_core_ring:chash(Ring),
    [_, Before] = chash:predecessors(<<Partition:160/integer>>, CH, 2),
    [After] = chash:successors(<<Partition:160/integer>>, CH, 1),
    [Before, {Partition, Owner}, After].

%% @private
%%
%% @doc Get the corresponding repair entry in `Repairs', if one
%%      exists, for the given `ModPartition'.
-spec get_repair(mod_partition(), repairs()) -> repair() | none.
get_repair(ModPartition, Repairs) ->
    case lists:keyfind(ModPartition, #repair.mod_partition, Repairs) of
        false -> none;
        Val -> Val
    end.

%% @private
%%
%% @doc Remove the repair entry.
-spec remove_repair(repair(), repairs()) -> repairs().
remove_repair(Repair, Repairs) ->
    lists:keydelete(Repair#repair.mod_partition, #repair.mod_partition, Repairs).

%% @private
%%
%% @doc Replace the matching repair entry with `Repair'.
-spec replace_repair(repair(), repairs()) -> repairs().
replace_repair(Repair, Repairs) ->
    lists:keyreplace(Repair#repair.mod_partition, #repair.mod_partition,
                     Repairs, Repair).

%% @private
%%
%% @doc Get the `{Partition, Owner}' pair that comes before the
%%      partition under repair.
-spec get_minus_one([{index(), node()}]) -> {index(), node()}.
get_minus_one([MinusOne, _, _]) ->
    MinusOne.

%% @private
%%
%% @doc Get the `{Partition, Owner}' pair that comes after the
%%      partition under repair.
-spec get_plus_one([{index(), node()}]) -> {index(), node()}.
get_plus_one([_, _, PlusOne]) ->
    PlusOne.

%% @private
%%
%% @doc Kill all outbound and inbound xfers related to `Repairs'
%%      targeting this node with `Reason'.
-spec kill_repairs([repair()], term()) -> ok.
kill_repairs(Repairs, Reason) ->
    [kill_repair(Repair, Reason) || Repair <- Repairs],
    ok.

kill_repair(Repair, Reason) ->
    {Mod, Partition} = Repair#repair.mod_partition,
    Pairs = Repair#repair.pairs,
    {_,MOOwner} = get_minus_one(Pairs),
    {_,POOwner} = get_minus_one(Pairs),
    MOX = Repair#repair.minus_one_xfer,
    POX = Repair#repair.plus_one_xfer,
    MOModSrcTarget = MOX#xfer_status.mod_src_target,
    POModSrcTarget = POX#xfer_status.mod_src_target,
    %% Kill the remote senders
    riak_core_handoff_manager:kill_xfer(MOOwner,
                                        MOModSrcTarget,
                                        Reason),
    riak_core_handoff_manager:kill_xfer(POOwner,
                                        POModSrcTarget,
                                        Reason),
    %% Kill the local receivers
    riak_core_handoff_manager:kill_xfer(node(),
                                        {Mod, undefined, Partition},
                                        Reason).<|MERGE_RESOLUTION|>--- conflicted
+++ resolved
@@ -536,22 +536,13 @@
                  lager:debug("VNode initialization ready ~p, ~p", [Pid, Idx]),
                  {Idx, Pid}
         end,
-<<<<<<< HEAD
-    MaxStart = app_helper:get_env(riak_core, vnode_rolling_start,
-                                  ?DEFAULT_VNODE_ROLLING_START),
-    Pairs = Started ++ riak_core_util:pmap(StartFun, NotStarted, MaxStart),
-    % Return Pids in same order as input
-    [begin
-         {_, Pid} = lists:keyfind(Idx, 1, Pairs),
-=======
-    MaxStart = app_helper:get_env(riak_core, vnode_parallel_start,
+   MaxStart = app_helper:get_env(riak_core, vnode_parallel_start,
                                   ?DEFAULT_VNODE_ROLLING_START),
     Pairs = Started ++ riak_core_util:pmap(StartFun, NotStarted, MaxStart),
     % Return Pids in same order as input
     PairsDict = dict:from_list(Pairs),
     [begin
          Pid = dict:fetch(Idx, PairsDict),
->>>>>>> 96d5dc34
          MonRef = erlang:monitor(process, Pid),
          add_vnode_rec(#idxrec{key={Idx,Mod},idx=Idx,mod=Mod,pid=Pid,
                                monref=MonRef}, State),
